//! This library implements the *VSOP87* solutions to calculate the positions of the planets in the
//! solar system. To use it you must include the following in your crate:
//!
//! ```
//! extern crate vsop87;
//! ```
//!
//! The main module calculates heliocentric ecliptic orbital elements for the equinox J2000.0 for
//! the planets in the solar system, the basic *VSOP87* solution. There is one module per other
//! *VSOP87* implementation: [*VSOP87A*](./vsop87a/index.html), [*VSOP87B*](./vsop87b/index.html),
//! [*VSOP87C*](./vsop87c/index.html), [*VSOP87D*](./vsop87d/index.html) and
//! [*VSOP87E*](./vsop87e/index.html). More information can be found
//! [here](https://www.caglow.com/info/compute/vsop87) and
//! [here](https://en.wikipedia.org/wiki/VSOP_(planets)).
//!
//! Each module has its own documentation, and here is the documentation on the base *VSOP87*
//! solution. The *VSOP87* algorithm has great precission (under 1") for **4,000 years** before and
//! after J2000 epoch for Mercury, Venus, Earth-Moon barycenter and Mars, for **2,000 years** in
//! the case of Jupiter and Saturn and for **6,000 years** for Uranus and Neptune.
//!
//! The base *VSOP87* solution calculates the
//! [orbital elements](https://en.wikipedia.org/wiki/Orbital_elements) of the planets arount the
//! Sun. The returned elements are a special VSOP87 orbital elements, that can be converted into
//! usual keplerian elements using the `Into` trait. These elements are ideal to get an idea on how
//! the orbits are changing over time. It can also be used for other complex orbital computations.
//!
//! # Example
//!
//! As an example, here we calculate the orbital parameters for Mercury on the January 1st, 2000.
//! The *VSOP87* algorithm requires dates to be entered as
//! [Julian Day](https://en.wikipedia.org/wiki/Julian_day) (*JD*). In our case, that date is
//! `2451545.0`.
//!
//! We first calculate the VSOP87 elements:
//!
//! ```
//! let vsop87_elts = vsop87::mercury(2451545.0);
//!
//! assert!(vsop87_elts.a > 0.3870982121 && vsop87_elts.a < 0.3870982123);
//! assert!(vsop87_elts.l > 4.4026057778 && vsop87_elts.l < 4.4026057780);
//! assert!(vsop87_elts.k > 0.0446647517 && vsop87_elts.k < 0.0446647519);
//! assert!(vsop87_elts.h > 0.2007208957 && vsop87_elts.h < 0.2007208959);
//! assert!(vsop87_elts.q > 0.0406161540 && vsop87_elts.q < 0.0406161542);
//! assert!(vsop87_elts.p > 0.04563512 && vsop87_elts.p < 0.04563588);
//! ```
//!
//! Note that the `>` and `<` comparisons are there because floats should not be compared using
//! `==`. Those numbers are retrieved from the test data of the *VSOP87* algorithm.
//!
//! We can then convert them into keplerian elements, by using both `KeplerianElements::from()` or
//! the `into()` function in the *VSOP87* elements. This also works the other way around:
//!
//! ```
//! use vsop87::{KeplerianElements, VSOP87Elements};
//!
//! # let vsop87_elts = vsop87::mercury(2451545.0);
//! #
//! # assert!(vsop87_elts.a > 0.3870982121 && vsop87_elts.a < 0.3870982123);
//! # assert!(vsop87_elts.l > 4.4026057778 && vsop87_elts.l < 4.4026057780);
//! # assert!(vsop87_elts.k > 0.0446647517 && vsop87_elts.k < 0.0446647519);
//! # assert!(vsop87_elts.h > 0.2007208957 && vsop87_elts.h < 0.2007208959);
//! # assert!(vsop87_elts.q > 0.0406161540 && vsop87_elts.q < 0.0406161542);
//! # assert!(vsop87_elts.p > 0.04563512 && vsop87_elts.p < 0.04563588);
//! #
//! let elements = KeplerianElements::from(vsop87_elts);
//! let convert_back: VSOP87Elements = elements.into();
//!
//! assert!(elements.semimajor_axis() > 0.387097 && elements.semimajor_axis() < 0.387099);
//! assert!(elements.eccentricity() > 0.205629 && elements.eccentricity() < 0.205631);
//! assert!(elements.inclination() > 0.122260 && elements.inclination() < 0.122261);
//! assert!(elements.ascending_node() > 0.843525 && elements.ascending_node() < 0.843527);
//! assert!(elements.periapsis() > 1.35183 && elements.periapsis() < 1.35185);
//! assert!(elements.mean_anomaly() > 4.40259 && elements.mean_anomaly() < 4.40261);
//! ```
//!
//! As you can see, these numbers perfectly match
//! [those from NASA](http://solarsystem.nasa.gov/planets/mercury/facts).

<<<<<<< HEAD
#![forbid(
    missing_docs, warnings, anonymous_parameters, unused_extern_crates, unused_import_braces,
    missing_copy_implementations, trivial_casts, variant_size_differences,
    missing_debug_implementations, trivial_numeric_casts
)]
#![deny(unsafe_code, unused_qualifications)]
#![warn(box_pointers, unused_results)]
// Clippy
=======
#![forbid(missing_docs, warnings, anonymous_parameters, unused_extern_crates,
          unused_import_braces, missing_copy_implementations, trivial_casts,
          variant_size_differences, missing_debug_implementations, trivial_numeric_casts)]
// Debug trait derivation will show an error if forbidden.
#![deny(unused_qualifications, unsafe_code)]
>>>>>>> 15c8f7e9
#![cfg_attr(feature = "cargo-clippy", deny(clippy))]
#![cfg_attr(feature = "cargo-clippy", warn(clippy_pedantic))]
<<<<<<< HEAD
// FIXME: Maybe we should start writing proper variable names.
#![cfg_attr(
    feature = "cargo-clippy", allow(many_single_char_names, unreadable_literal, excessive_precision)
)]
#![cfg_attr(all(test, feature = "no_std"), allow(unused_imports))]
// Features
#![feature(stdsimd)]
#![cfg_attr(feature = "no_std", no_std)]
#![cfg_attr(feature = "no_std", feature(core_float, core_intrinsics))]
=======
// All the "allow by default" lints
#![warn(box_pointers, unused_results)]
#![cfg_attr(feature = "unstable", feature(stdsimd, target_feature, cfg_target_feature))]
>>>>>>> 15c8f7e9

pub mod vsop87a;
pub mod vsop87b;
pub mod vsop87c;
pub mod vsop87d;
pub mod vsop87e;

mod earth_moon;
mod jupiter;
mod mars;
mod mercury;
mod neptune;
mod saturn;
mod uranus;
mod venus;

#[cfg(feature = "no_std")]
use core::f64::consts::PI;
#[cfg(not(feature = "no_std"))]
use std::f64::consts::PI;

#[cfg(feature = "no_std")]
use core::num::Float;
#[cfg(feature = "no_std")]
mod functions;
#[cfg(feature = "no_std")]
use functions::Trigonometry;

/// Structure representing the keplerian elements of an orbit.
#[derive(Debug, Clone, Copy, PartialEq)]
pub struct KeplerianElements {
    ecc: f64,
    sma: f64,
    incl: f64,
    lan: f64,
    lper: f64,
    l0: f64,
}

impl KeplerianElements {
    /// Gets the eccentricity of the orbit (*e*).
    ///
    /// A number smaller to one would be a closed ellipse, while 0 would be a circle orbit. Values
    /// higher than one would be hyperbolic orbits, that are not closed, while a 1 would be a
    /// parabolical orbit. Negative values cannot exist.
    pub fn eccentricity(&self) -> f64 {
        self.ecc
    }

    /// Gets the semimajor axis of an orbit (*a*), in *AU* (Astronomical units).
    ///
    /// This value represents the average distance from the orbiting body to the center of mass.
    pub fn semimajor_axis(&self) -> f64 {
        self.sma
    }

    /// Gets the inclination of the orbit (*i*), in radians.
    ///
    /// This value represents the inclination of the plane where the object is orbiting with
    /// respect to the reference plane.
    pub fn inclination(&self) -> f64 {
        self.incl
    }

    /// Gets the longitude of the ascending node of the orbit (*Ω*), in radians.
    ///
    /// This value represents the angle in the orbit ellipse of the point where the reference plane
    /// and the orbit plane cross when the orbiting body crosses the plane *ascending* in the orbit.
    pub fn ascending_node(&self) -> f64 {
        self.lan
    }

    /// Gets the longitude of the periapsis of the orbit (*ϖ*), in radians.
    ///
    /// This value represents the angle in the orbit ellipse of the nearest point of the orbit to
    /// the center of mass of the system.
    pub fn periapsis(&self) -> f64 {
        self.lper
    }

    /// Gets the mean anomaly of the orbiting object at the given epoch.
    ///
    /// This value represents the angle in the orbit ellipse of the orbiting body at the given
    /// moment.
    pub fn mean_anomaly(&self) -> f64 {
        self.l0
    }
}

#[cfg(not(feature = "no_std"))]
impl From<VSOP87Elements> for KeplerianElements {
    fn from(elts: VSOP87Elements) -> Self {
        let ecc = (elts.h * elts.h + elts.k * elts.k).sqrt();
        let i = (1_f64 - 2_f64 * (elts.p * elts.p + elts.q * elts.q)).acos();
        let lan = (elts.p / elts.q).atan();
        let lper = (elts.h / ecc).asin();

        Self {
            ecc,
            sma: elts.a,
            incl: i,
            lan,
            lper,
            l0: elts.l,
        }
    }
}

/// Structure representing 3 dimensional rectangular coordinates.
#[derive(Debug, Clone, Copy, PartialEq)]
pub struct RectangularCoordinates {
    /// X coordinate.
    pub x: f64,
    /// Y coordinate.
    pub y: f64,
    /// Z coordinate.
    pub z: f64,
}

/// Structure representing spherical coordinates of a body.
#[derive(Debug, Clone, Copy, PartialEq)]
pub struct SphericalCoordinates {
    lon: f64,
    lat: f64,
    dist: f64,
}

impl SphericalCoordinates {
    /// Gets the ecliptic longitude of the body, in radians.
    ///
    /// This value represents the angular distance of an object along the ecliptic plane from the
    /// primary direction. In the case of heliocentric coordinates, it represents the *l* parameter,
    /// in geocentric coordinates, represents the *λ* parameter.
    pub fn longitude(&self) -> f64 {
        self.lon
    }

    /// Gets the ecliptic latitude of the body, in radians.
    ///
    /// This value represents the angular distance of an object from the ecliptic towards the north
    /// ecliptic pole. In the case of heliocentric coordinates, it represents the *b* parameter, in
    /// geocentric coordinates, represents the *β* parameter.
    pub fn latitude(&self) -> f64 {
        self.lat
    }

    /// Gets the distance to the center of mass, in astronomical units (*AU*).
    ///
    /// In the case of heliocentric coordinates, it represents the *r* parameter, in geocentric
    /// coordinates, represents the *Δ* parameter.
    pub fn distance(&self) -> f64 {
        self.dist
    }
}

<<<<<<< HEAD
/// Calculates the time variable for VSOP87.
=======
/// Calculates the `t` value.
>>>>>>> 15c8f7e9
#[inline]
fn calculate_t(jde: f64) -> f64 {
    (jde - 2_451_545_f64) / 365_250_f64
}

/// Calculates the given variable.
#[inline]
<<<<<<< HEAD
#[allow(unsafe_code)]
fn calculate_var(t: f64, var: &[(f64, f64, f64)]) -> f64 {
    if is_x86_feature_detected!("avx") {
        // Safe because we already checked that we have AVX instruction set.
        unsafe { calculate_var_avx(t, var) }
    } else {
        var.iter()
            .fold(0_f64, |term, &(a, b, c)| term + a * (b + c * t).cos())
    }
}

/// Calculates the given variable using the AVX instruction set.
#[target_feature(enable = "avx")]
#[cfg(any(target_arch = "x86", target_arch = "x86_64"))]
#[allow(unsafe_code)]
unsafe fn calculate_var_avx(t: f64, var: &[(f64, f64, f64)]) -> f64 {
    #[cfg(feature = "no_std")]
    use core::{f64,
               simd::{f64x4, FromBits}};
    #[cfg(not(feature = "no_std"))]
    use std::{f64,
              simd::{f64x4, FromBits}};

    #[cfg(all(feature = "no_std", target_arch = "x86_64"))]
    use core::arch::x86_64::*;
    #[cfg(all(not(feature = "no_std"), target_arch = "x86_64"))]
    use std::arch::x86_64::*;

    #[cfg(all(feature = "no_std", target_arch = "x86"))]
    use core::arch::x86::*;
    #[cfg(all(not(feature = "no_std"), target_arch = "x86"))]
    use std::arch::x86::*;

    /// Vectorizes the calculation of 4 terms at the same time.
    fn vector_term(
        (a1, b1, c1): (f64, f64, f64),
        (a2, b2, c2): (f64, f64, f64),
        (a3, b3, c3): (f64, f64, f64),
        (a4, b4, c4): (f64, f64, f64),
        t: f64,
    ) -> f64x4 {
        let a = f64x4::new(a1, a2, a3, a4);
        let b = f64x4::new(b1, b2, b3, b4);
        let c = f64x4::new(c1, c2, c3, c4);
        let t = f64x4::splat(t);

        // Safe because both values are created properly and checked.
        let ct = unsafe { _mm256_mul_pd(__m256d::from_bits(c), __m256d::from_bits(t)) };
        // Safe because both values are created properly and checked.
        let bct = unsafe { _mm256_add_pd(__m256d::from_bits(b), ct) };

        let bct_std = f64x4::from_bits(bct);
        // All safe because indexes are constant and < 4
        let bct1 = unsafe { bct_std.extract_unchecked(0) }.cos();
        let bct2 = unsafe { bct_std.extract_unchecked(1) }.cos();
        let bct3 = unsafe { bct_std.extract_unchecked(2) }.cos();
        let bct4 = unsafe { bct_std.extract_unchecked(3) }.cos();

        let bct = f64x4::new(bct1, bct2, bct3, bct4);

        // Safe because both values are created properly and checked.
        let term = unsafe { _mm256_mul_pd(__m256d::from_bits(a), __m256d::from_bits(bct)) };
        f64x4::from_bits(term)
    }

    var.chunks(4)
        .map(|vec| {
            match vec {
                &[(a1, b1, c1), (a2, b2, c2), (a3, b3, c3), (a4, b4, c4)] => {
                    let term =
                        vector_term((a1, b1, c1), (a2, b2, c2), (a3, b3, c3), (a4, b4, c4), t);

                    // All safe because indexes are constant and < 4
                    let term1 = term.extract_unchecked(0);
                    let term2 = term.extract_unchecked(1);
                    let term3 = term.extract_unchecked(2);
                    let term4 = term.extract_unchecked(3);

                    term1 + term2 + term3 + term4
                }
                &[(a1, b1, c1), (a2, b2, c2), (a3, b3, c3)] => {
                    let term = vector_term(
                        (a1, b1, c1),
                        (a2, b2, c2),
                        (a3, b3, c3),
                        (f64::NAN, f64::NAN, f64::NAN),
                        t,
                    );

                    // All safe because indexes are constant and < 4
                    let term1 = term.extract_unchecked(0);
                    let term2 = term.extract_unchecked(1);
                    let term3 = term.extract_unchecked(2);

                    term1 + term2 + term3
                }
                &[(a1, b1, c1), (a2, b2, c2)] => {
                    a1 * (b1 + c1 * t).cos() + a2 * (b2 + c2 * t).cos()
                }
                &[(a, b, c)] => a * (b + c * t).cos(),
                _ => unreachable!(),
            }
        })
        .sum::<f64>()
=======
#[cfg(not(feature = "unstable"))]
fn calculate_var(t: f64, var: &[(f64, f64, f64)]) -> f64 {
    calculate_var_default(t, var)
}

/// Calculates the given variable.
#[inline]
#[cfg(feature = "unstable")]
fn calculate_var(t: f64, var: &[(f64, f64, f64)]) -> f64 {
    #[cfg(any(target_arch = "x86", target_arch = "x86_64"))]
    #[allow(unsafe_code)]
    {
        if is_x86_feature_detected!("avx") {
            unsafe { calculate_var_avx(t, var) }
        } else {
            calculate_var_default(t, var)
        }
    }

    #[cfg(not(any(target_arch = "x86", target_arch = "x86_64")))]
    {
        calculate_var_default(t, var)
    }
}

/// Default method to calculate the variable.
#[inline]
fn calculate_var_default(t: f64, var: &[(f64, f64, f64)]) -> f64 {
    var.iter()
        .fold(0_f64, |term, &(a, b, c)| term + a * (b + c * t).cos())
>>>>>>> 15c8f7e9
}

/// Calculate the given variable using AVX-2.
#[cfg(all(feature = "unstable", any(target_arch = "x86", target_arch = "x86_64")))]
#[cfg_attr(feature = "unstable", target_feature(enable = "avx"))]
#[allow(unsafe_code)]
unsafe fn calculate_var_avx(t: f64, var: &[(f64, f64, f64)]) -> f64 {
    // #[cfg(target_arch = "x86")]
    // use std::arch::x86::_mm256_add_epi64;
    // #[cfg(target_arch = "x86_64")]
    // use std::arch::x86_64::_mm256_add_epi64;
    //
    // _mm256_add_epi64();

    calculate_var_default()
}

/// Elements used by the VSOP87 solution. Can be converted into keplerian elements.
///
/// More information can be found [here](http://totaleclipse.eu/Astronomy/VSOP87.html).
#[derive(Debug, Clone, Copy, PartialEq)]
pub struct VSOP87Elements {
    /// Semimajor axis in astronomical units (*AU*).
    pub a: f64,
    /// Mean longitude at epoch.
    pub l: f64,
    /// `e * lper.cos()``, where *e* is the eccentricity and *lper* is the longitude of the
    /// perihelion.
    pub k: f64,
    /// `e * lper.sin()``, where *e* is the eccentricity and *lper* is the longitude of the
    /// perihelion (*ϖ*).
    pub h: f64,
    /// `(i/2.0).sin() * lan.cos()` where *i* is inclination and *lan is the longitude of the
    /// ascending node (*Ω*).
    pub q: f64,
    /// `(i/2.0).sin() * lan.sin()` where *i* is inclination and *lan is the longitude of the
    /// ascending node (*Ω*).
    pub p: f64,
}

impl From<KeplerianElements> for VSOP87Elements {
    fn from(elts: KeplerianElements) -> VSOP87Elements {
        let (lper_sin, lper_cos) = elts.lper.sin_cos();
        let (lan_sin, lan_cos) = elts.lan.sin_cos();
        let incl_sin = (elts.incl / 2.0).sin();
        VSOP87Elements {
            a: elts.sma,
            l: elts.l0,
            k: elts.ecc * lper_cos,
            h: elts.ecc * lper_sin,
            q: incl_sin * lan_cos,
            p: incl_sin * lan_sin,
        }
    }
}

/// Calculates VSOP87 solution for Mercury.
///
/// This function calculates the VSOP87 solution (heliocentric ecliptic orbital elements for the
/// equinox J2000.0) for the planet Mercury. The parameter needed is the Julian Day (*JD*) for the
/// given date. It returns the `VSOP87Elements` of the VSOP87 solution.
///
/// # Example
///
/// Given a date in [*JD*](http://aa.usno.navy.mil/data/docs/JulianDate.php), we can get the
/// orbit of the planet Mercury. In this case, we calculate the orbit of Mercury in December 31st,
/// 1899.
///
/// ```
/// let vsop87_elts = vsop87::mercury(2415020.0);
///
/// assert!(vsop87_elts.a > 0.3870977205 && vsop87_elts.a < 0.3870977207);
/// assert!(vsop87_elts.l > 3.1341564064 && vsop87_elts.l < 3.1341564066);
/// assert!(vsop87_elts.k > 0.0452159417 && vsop87_elts.k < 0.0452159419);
/// assert!(vsop87_elts.h > 0.2005915793 && vsop87_elts.h < 0.2005915795);
/// assert!(vsop87_elts.q > 0.0405500077 && vsop87_elts.q < 0.0405500079);
/// assert!(vsop87_elts.p > 0.04576328 && vsop87_elts.p < 0.04576404);
/// ```
///
/// It can then be converted into keplerian elements:
///
/// ```
/// use vsop87::{KeplerianElements, VSOP87Elements};
///
/// # let vsop87_elts = vsop87::mercury(2415020.0);
/// #
/// let k_elements: KeplerianElements = vsop87_elts.into();
/// let convert_back = VSOP87Elements::from(k_elements);
/// ```
pub fn mercury(jde: f64) -> VSOP87Elements {
    let t = calculate_t(jde);

    let a0 = calculate_var(t, &mercury::A0);
    let a1 = calculate_var(t, &mercury::A1);
    let a2 = calculate_var(t, &mercury::A2);

    let l0 = calculate_var(t, &mercury::L0);
    let l1 = calculate_var(t, &mercury::L1);
    let l2 = calculate_var(t, &mercury::L2);
    let l3 = calculate_var(t, &mercury::L3);

    let k0 = calculate_var(t, &mercury::K0);
    let k1 = calculate_var(t, &mercury::K1);
    let k2 = calculate_var(t, &mercury::K2);
    let k3 = calculate_var(t, &mercury::K3);
    let k4 = calculate_var(t, &mercury::K4);
    let k5 = calculate_var(t, &mercury::K5);

    let h0 = calculate_var(t, &mercury::H0);
    let h1 = calculate_var(t, &mercury::H1);
    let h2 = calculate_var(t, &mercury::H2);
    let h3 = calculate_var(t, &mercury::H3);
    let h4 = calculate_var(t, &mercury::H4);
    let h5 = calculate_var(t, &mercury::H5);

    let q0 = calculate_var(t, &mercury::Q0);
    let q1 = calculate_var(t, &mercury::Q1);
    let q2 = calculate_var(t, &mercury::Q2);
    let q3 = calculate_var(t, &mercury::Q3);
    let q4 = calculate_var(t, &mercury::Q4);
    let q5 = calculate_var(t, &mercury::Q5);

    let p0 = calculate_var(t, &mercury::P0);
    let p1 = calculate_var(t, &mercury::P1);
    let p2 = calculate_var(t, &mercury::P2);
    let p3 = calculate_var(t, &mercury::P3);
    let p4 = calculate_var(t, &mercury::P4);

    let a = a0 + a1 * t + a2 * t * t;
    let l = (l0 + l1 * t + l2 * t * t + l3 * t.powi(3)) % (2_f64 * PI);
    let k = k0 + k1 * t + k2 * t * t + k3 * t.powi(3) + k4 * t.powi(4) + k5 * t.powi(5);
    let h = h0 + h1 * t + h2 * t * t + h3 * t.powi(3) + h4 * t.powi(4) + h5 * t.powi(5);
    let q = q0 + q1 * t + q2 * t * t + q3 * t.powi(3) + q4 * t.powi(4) + q5 * t.powi(5);
    let p = p0 + p1 * t + p2 * t * t + p3 * t.powi(3) + p4 * t.powi(4);

    VSOP87Elements {
        a,
        l: if l > 0_f64 { l } else { 2_f64 * PI + l },
        k,
        h,
        q,
        p,
    }
}

/// Calculates VSOP87 solution for Venus.
///
/// This function calculates the VSOP87 solution (heliocentric ecliptic orbital elements for the
/// equinox J2000.0) for the planet Venus. The parameter needed is the Julian Day (*JD*) for the
/// given date. It returns the `VSOP87Elements` of the VSOP87 solution.
///
/// # Example
///
/// Given a date in [*JD*](http://aa.usno.navy.mil/data/docs/JulianDate.php), we can get the
/// orbit of the planet Venus. In this case, we calculate the orbit of Venus in January 1st, 2000.
///
/// ```
/// let vsop87_elts = vsop87::venus(2451545.0);
///
/// assert!(vsop87_elts.a > 0.7233269303 && vsop87_elts.a < 0.7233269305);
/// assert!(vsop87_elts.l > 3.1761350909 && vsop87_elts.l < 3.1761350911);
/// assert!(vsop87_elts.k > -0.0045086078 && vsop87_elts.k < -0.0045086076);
/// assert!(vsop87_elts.h > 0.0050312181 && vsop87_elts.h < 0.0050312183);
/// assert!(vsop87_elts.q > 0.0068248057 && vsop87_elts.q < 0.0068248059);
/// assert!(vsop87_elts.p > 0.02882177 && vsop87_elts.p < 0.02882253);
/// ```
///
/// It can then be converted into keplerian elements:
///
/// ```
/// use vsop87::{KeplerianElements, VSOP87Elements};
///
/// # let vsop87_elts = vsop87::venus(2451545.0);
/// #
/// let k_elements: KeplerianElements = vsop87_elts.into();
/// let convert_back = VSOP87Elements::from(k_elements);
/// ```
pub fn venus(jde: f64) -> VSOP87Elements {
    let t = calculate_t(jde);

    let a0 = calculate_var(t, &venus::A0);
    let a1 = calculate_var(t, &venus::A1);
    let a2 = calculate_var(t, &venus::A2);

    let l0 = calculate_var(t, &venus::L0);
    let l1 = calculate_var(t, &venus::L1);
    let l2 = calculate_var(t, &venus::L2);
    let l3 = calculate_var(t, &venus::L3);

    let k0 = calculate_var(t, &venus::K0);
    let k1 = calculate_var(t, &venus::K1);
    let k2 = calculate_var(t, &venus::K2);
    let k3 = calculate_var(t, &venus::K3);
    let k4 = calculate_var(t, &venus::K4);
    let k5 = calculate_var(t, &venus::K5);

    let h0 = calculate_var(t, &venus::H0);
    let h1 = calculate_var(t, &venus::H1);
    let h2 = calculate_var(t, &venus::H2);
    let h3 = calculate_var(t, &venus::H3);
    let h4 = calculate_var(t, &venus::H4);
    let h5 = calculate_var(t, &venus::H5);

    let q0 = calculate_var(t, &venus::Q0);
    let q1 = calculate_var(t, &venus::Q1);
    let q2 = calculate_var(t, &venus::Q2);
    let q3 = calculate_var(t, &venus::Q3);
    let q4 = calculate_var(t, &venus::Q4);
    let q5 = calculate_var(t, &venus::Q5);

    let p0 = calculate_var(t, &venus::P0);
    let p1 = calculate_var(t, &venus::P1);
    let p2 = calculate_var(t, &venus::P2);
    let p3 = calculate_var(t, &venus::P3);
    let p4 = calculate_var(t, &venus::P4);

    let a = a0 + a1 * t + a2 * t * t;
    let l = (l0 + l1 * t + l2 * t * t + l3 * t.powi(3)) % (2_f64 * PI);
    let k = k0 + k1 * t + k2 * t * t + k3 * t.powi(3) + k4 * t.powi(4) + k5 * t.powi(5);
    let h = h0 + h1 * t + h2 * t * t + h3 * t.powi(3) + h4 * t.powi(4) + h5 * t.powi(5);
    let q = q0 + q1 * t + q2 * t * t + q3 * t.powi(3) + q4 * t.powi(4) + q5 * t.powi(5);
    let p = p0 + p1 * t + p2 * t * t + p3 * t.powi(3) + p4 * t.powi(4);

    VSOP87Elements {
        a,
        l: if l > 0_f64 { l } else { 2_f64 * PI + l },
        k,
        h,
        q,
        p,
    }
}

/// Calculates VSOP87 solution for Earth - Moon barycenter.
///
/// This function calculates the VSOP87 solution (heliocentric ecliptic orbital elements for the
/// equinox J2000.0) for the Earth - Moon barycenter. The parameter needed is the Julian Day (*JD*)
/// for the given date. It returns the `VSOP87Elements` of the VSOP87 solution.
///
/// # Example
///
/// Given a date in [*JD*](http://aa.usno.navy.mil/data/docs/JulianDate.php), we can get the
/// orbit of the Earth - Moon barycenter (the center of masses between the Earth and the Moon, not
/// exactly the center of the Earth). In this case, we calculate the orbit of the Earth - Moon
/// barycenter in December 19th, 1099.
/// ```
/// let vsop87_elts = vsop87::earth_moon(2122820.0);
///
/// assert!(vsop87_elts.a > 1.0000134925 && vsop87_elts.a < 1.0000134927);
/// assert!(vsop87_elts.l > 1.8519621672 && vsop87_elts.l < 1.8519621674);
/// assert!(vsop87_elts.k > -0.0029638176 && vsop87_elts.k < -0.0029638174);
/// assert!(vsop87_elts.h > 0.0168402193 && vsop87_elts.h < 0.0168402195);
/// assert!(vsop87_elts.q > 0.0010301900 && vsop87_elts.q < 0.0010301902);
/// assert!(vsop87_elts.p > -0.00005346 && vsop87_elts.p < -0.00005270);
/// ```
///
/// It can then be converted into keplerian elements:
///
/// ```
/// use vsop87::{KeplerianElements, VSOP87Elements};
///
/// # let vsop87_elts = vsop87::earth_moon(2122820.0);
/// #
/// let k_elements: KeplerianElements = vsop87_elts.into();
/// let convert_back = VSOP87Elements::from(k_elements);
/// ```
pub fn earth_moon(jde: f64) -> VSOP87Elements {
    let t = calculate_t(jde);

    let a0 = calculate_var(t, &earth_moon::A0);
    let a1 = calculate_var(t, &earth_moon::A1);
    let a2 = calculate_var(t, &earth_moon::A2);

    let l0 = calculate_var(t, &earth_moon::L0);
    let l1 = calculate_var(t, &earth_moon::L1);
    let l2 = calculate_var(t, &earth_moon::L2);
    let l3 = calculate_var(t, &earth_moon::L3);
    let l4 = calculate_var(t, &earth_moon::L4);
    let l5 = calculate_var(t, &earth_moon::L5);

    let k0 = calculate_var(t, &earth_moon::K0);
    let k1 = calculate_var(t, &earth_moon::K1);
    let k2 = calculate_var(t, &earth_moon::K2);
    let k3 = calculate_var(t, &earth_moon::K3);
    let k4 = calculate_var(t, &earth_moon::K4);
    let k5 = calculate_var(t, &earth_moon::K5);

    let h0 = calculate_var(t, &earth_moon::H0);
    let h1 = calculate_var(t, &earth_moon::H1);
    let h2 = calculate_var(t, &earth_moon::H2);
    let h3 = calculate_var(t, &earth_moon::H3);
    let h4 = calculate_var(t, &earth_moon::H4);
    let h5 = calculate_var(t, &earth_moon::H5);

    let q0 = calculate_var(t, &earth_moon::Q0);
    let q1 = calculate_var(t, &earth_moon::Q1);
    let q2 = calculate_var(t, &earth_moon::Q2);
    let q3 = calculate_var(t, &earth_moon::Q3);
    let q4 = calculate_var(t, &earth_moon::Q4);
    let q5 = calculate_var(t, &earth_moon::Q5);

    let p0 = calculate_var(t, &earth_moon::P0);
    let p1 = calculate_var(t, &earth_moon::P1);
    let p2 = calculate_var(t, &earth_moon::P2);
    let p3 = calculate_var(t, &earth_moon::P3);
    let p4 = calculate_var(t, &earth_moon::P4);

    let a = a0 + a1 * t + a2 * t * t;
    let l = (l0 + l1 * t + l2 * t * t + l3 * t.powi(3) + l4 * t.powi(4) + l5 * t.powi(5))
        % (2_f64 * PI);
    let k = k0 + k1 * t + k2 * t * t + k3 * t.powi(3) + k4 * t.powi(4) + k5 * t.powi(5);
    let h = h0 + h1 * t + h2 * t * t + h3 * t.powi(3) + h4 * t.powi(4) + h5 * t.powi(5);
    let q = q0 + q1 * t + q2 * t * t + q3 * t.powi(3) + q4 * t.powi(4) + q5 * t.powi(5);
    let p = p0 + p1 * t + p2 * t * t + p3 * t.powi(3) + p4 * t.powi(4);

    VSOP87Elements {
        a,
        l: if l > 0_f64 { l } else { 2_f64 * PI + l },
        k,
        h,
        q,
        p,
    }
}

/// Calculates VSOP87 solution for Mars.
///
/// This function calculates the VSOP87 solution (heliocentric ecliptic orbital elements for the
/// equinox J2000.0) for the planet Mars. The parameter needed is the Julian Day (*JD*) for the
/// given date. It returns the `VSOP87Elements` of the VSOP87 solution.
///
/// # Example
///
/// Given a date in [*JD*](http://aa.usno.navy.mil/data/docs/JulianDate.php), we can get the
/// orbit of the planet Mars. In this case, we calculate the orbit of Mars in December 19th, 1199.
///
/// ```
/// let vsop87_elts = vsop87::mars(2159345.0);
///
/// assert!(vsop87_elts.a > 1.5237578877 && vsop87_elts.a < 1.5237578879);
/// assert!(vsop87_elts.l > 4.0669853278 && vsop87_elts.l < 4.0669853280);
/// assert!(vsop87_elts.k > 0.0821906316 && vsop87_elts.k < 0.0821906318);
/// assert!(vsop87_elts.h > -0.0427917583 && vsop87_elts.h < -0.0427917581);
/// assert!(vsop87_elts.q > 0.0103081045 && vsop87_elts.q < 0.0103081047);
/// assert!(vsop87_elts.p > 0.01313608 && vsop87_elts.p < 0.01313684);
/// ```
///
/// It can then be converted into keplerian elements:
///
/// ```
/// use vsop87::{KeplerianElements, VSOP87Elements};
///
/// # let vsop87_elts = vsop87::mars(2159345.0);
/// #
/// let k_elements: KeplerianElements = vsop87_elts.into();
/// let convert_back = VSOP87Elements::from(k_elements);
/// ```
pub fn mars(jde: f64) -> VSOP87Elements {
    let t = calculate_t(jde);

    let a0 = calculate_var(t, &mars::A0);
    let a1 = calculate_var(t, &mars::A1);
    let a2 = calculate_var(t, &mars::A2);

    let l0 = calculate_var(t, &mars::L0);
    let l1 = calculate_var(t, &mars::L1);
    let l2 = calculate_var(t, &mars::L2);
    let l3 = calculate_var(t, &mars::L3);
    let l4 = calculate_var(t, &mars::L4);
    let l5 = calculate_var(t, &mars::L5);

    let k0 = calculate_var(t, &mars::K0);
    let k1 = calculate_var(t, &mars::K1);
    let k2 = calculate_var(t, &mars::K2);
    let k3 = calculate_var(t, &mars::K3);
    let k4 = calculate_var(t, &mars::K4);
    let k5 = calculate_var(t, &mars::K5);

    let h0 = calculate_var(t, &mars::H0);
    let h1 = calculate_var(t, &mars::H1);
    let h2 = calculate_var(t, &mars::H2);
    let h3 = calculate_var(t, &mars::H3);
    let h4 = calculate_var(t, &mars::H4);
    let h5 = calculate_var(t, &mars::H5);

    let q0 = calculate_var(t, &mars::Q0);
    let q1 = calculate_var(t, &mars::Q1);
    let q2 = calculate_var(t, &mars::Q2);
    let q3 = calculate_var(t, &mars::Q3);
    let q4 = calculate_var(t, &mars::Q4);
    let q5 = calculate_var(t, &mars::Q5);

    let p0 = calculate_var(t, &mars::P0);
    let p1 = calculate_var(t, &mars::P1);
    let p2 = calculate_var(t, &mars::P2);
    let p3 = calculate_var(t, &mars::P3);

    let a = a0 + a1 * t + a2 * t * t;
    let l = (l0 + l1 * t + l2 * t * t + l3 * t.powi(3) + l4 * t.powi(4) + l5 * t.powi(5))
        % (2_f64 * PI);
    let k = k0 + k1 * t + k2 * t * t + k3 * t.powi(3) + k4 * t.powi(4) + k5 * t.powi(5);
    let h = h0 + h1 * t + h2 * t * t + h3 * t.powi(3) + h4 * t.powi(4) + h5 * t.powi(5);
    let q = q0 + q1 * t + q2 * t * t + q3 * t.powi(3) + q4 * t.powi(4) + q5 * t.powi(5);
    let p = p0 + p1 * t + p2 * t * t + p3 * t.powi(3);

    VSOP87Elements {
        a,
        l: if l > 0_f64 { l } else { 2_f64 * PI + l },
        k,
        h,
        q,
        p,
    }
}

/// Calculates VSOP87 solution for Jupiter.
///
/// This function calculates the VSOP87 solution (heliocentric ecliptic orbital elements for the
/// equinox J2000.0) for the planet Jupiter. The parameter needed is the Julian Day (*JD*) for the
/// given date. It returns the `VSOP87Elements` of the VSOP87 solution.
///
/// # Example
///
/// Given a date in [*JD*](http://aa.usno.navy.mil/data/docs/JulianDate.php), we can get the
/// orbit of the planet Jupiter. In this case, we calculate the orbit of Jupiter in December 30th,
/// 1799.
///
/// ```
/// let vsop87_elts = vsop87::jupiter(2378495.0);
///
/// assert!(vsop87_elts.a > 5.2027276672 && vsop87_elts.a < 5.2027276674);
/// assert!(vsop87_elts.l > 1.4820596291 && vsop87_elts.l < 1.4820596293);
/// assert!(vsop87_elts.k > 0.0464780412 && vsop87_elts.k < 0.0464780414);
/// assert!(vsop87_elts.h > 0.0116460263 && vsop87_elts.h < 0.0116460265);
/// assert!(vsop87_elts.q > -0.0019921307 && vsop87_elts.q < -0.0019921305);
/// assert!(vsop87_elts.p > 0.01123447 && vsop87_elts.p < 0.01123523);
/// ```
///
/// It can then be converted into keplerian elements:
///
/// ```
/// use vsop87::{KeplerianElements, VSOP87Elements};
///
/// # let vsop87_elts = vsop87::jupiter(2378495.0);
/// #
/// let k_elements: KeplerianElements = vsop87_elts.into();
/// let convert_back = VSOP87Elements::from(k_elements);
/// ```
pub fn jupiter(jde: f64) -> VSOP87Elements {
    let t = calculate_t(jde);

    let a0 = calculate_var(t, &jupiter::A0);
    let a1 = calculate_var(t, &jupiter::A1);
    let a2 = calculate_var(t, &jupiter::A2);
    let a3 = calculate_var(t, &jupiter::A3);
    let a4 = calculate_var(t, &jupiter::A4);
    let a5 = calculate_var(t, &jupiter::A5);

    let l0 = calculate_var(t, &jupiter::L0);
    let l1 = calculate_var(t, &jupiter::L1);
    let l2 = calculate_var(t, &jupiter::L2);
    let l3 = calculate_var(t, &jupiter::L3);
    let l4 = calculate_var(t, &jupiter::L4);
    let l5 = calculate_var(t, &jupiter::L5);

    let k0 = calculate_var(t, &jupiter::K0);
    let k1 = calculate_var(t, &jupiter::K1);
    let k2 = calculate_var(t, &jupiter::K2);
    let k3 = calculate_var(t, &jupiter::K3);
    let k4 = calculate_var(t, &jupiter::K4);

    let h0 = calculate_var(t, &jupiter::H0);
    let h1 = calculate_var(t, &jupiter::H1);
    let h2 = calculate_var(t, &jupiter::H2);
    let h3 = calculate_var(t, &jupiter::H3);
    let h4 = calculate_var(t, &jupiter::H4);

    let q0 = calculate_var(t, &jupiter::Q0);
    let q1 = calculate_var(t, &jupiter::Q1);
    let q2 = calculate_var(t, &jupiter::Q2);
    let q3 = calculate_var(t, &jupiter::Q3);

    let p0 = calculate_var(t, &jupiter::P0);
    let p1 = calculate_var(t, &jupiter::P1);
    let p2 = calculate_var(t, &jupiter::P2);

    let a = a0 + a1 * t + a2 * t * t + a3 * t.powi(3) + a4 * t.powi(4) + a5 * t.powi(5);
    let l = (l0 + l1 * t + l2 * t * t + l3 * t.powi(3) + l4 * t.powi(4) + l5 * t.powi(5))
        % (2_f64 * PI);
    let k = k0 + k1 * t + k2 * t * t + k3 * t.powi(3) + k4 * t.powi(4);
    let h = h0 + h1 * t + h2 * t * t + h3 * t.powi(3) + h4 * t.powi(4);
    let q = q0 + q1 * t + q2 * t * t + q3 * t.powi(3);
    let p = p0 + p1 * t + p2 * t * t;

    VSOP87Elements {
        a,
        l: if l > 0_f64 { l } else { 2_f64 * PI + l },
        k,
        h,
        q,
        p,
    }
}

/// Calculates VSOP87 solution for Saturn.
///
/// This function calculates the VSOP87 solution (heliocentric ecliptic orbital elements for the
/// equinox J2000.0) for the planet Saturn. The parameter needed is the Julian Day (*JD*) for the
/// given date. It returns the `VSOP87Elements` of the VSOP87 solution.
///
/// # Example
///
/// Given a date in [*JD*](http://aa.usno.navy.mil/data/docs/JulianDate.php), we can get the
/// orbit of the planet Saturn. In this case, we calculate the orbit of Saturn in December 29th,
/// 1599.
///
/// ```
/// let vsop87_elts = vsop87::saturn(2305445.0);
///
/// assert!(vsop87_elts.a > 9.5727100002 && vsop87_elts.a < 9.5727100004);
/// assert!(vsop87_elts.l > 3.5107821038 && vsop87_elts.l < 3.5107821040);
/// assert!(vsop87_elts.k > -0.0048218813 && vsop87_elts.k < -0.0048218811);
/// assert!(vsop87_elts.h > 0.0575514202 && vsop87_elts.h < 0.0575514204);
/// assert!(vsop87_elts.q > -0.0090348990 && vsop87_elts.q < -0.0090348988);
/// assert!(vsop87_elts.p > 0.01965756 && vsop87_elts.p < 0.01965832);
/// ```
///
/// It can then be converted into keplerian elements:
///
/// ```
/// use vsop87::{KeplerianElements, VSOP87Elements};
///
/// # let vsop87_elts = vsop87::saturn(2305445.0);
/// #
/// let k_elements: KeplerianElements = vsop87_elts.into();
/// let convert_back = VSOP87Elements::from(k_elements);
/// ```
pub fn saturn(jde: f64) -> VSOP87Elements {
    let t = calculate_t(jde);

    let a0 = calculate_var(t, &saturn::A0);
    let a1 = calculate_var(t, &saturn::A1);
    let a2 = calculate_var(t, &saturn::A2);
    let a3 = calculate_var(t, &saturn::A3);
    let a4 = calculate_var(t, &saturn::A4);
    let a5 = calculate_var(t, &saturn::A5);

    let l0 = calculate_var(t, &saturn::L0);
    let l1 = calculate_var(t, &saturn::L1);
    let l2 = calculate_var(t, &saturn::L2);
    let l3 = calculate_var(t, &saturn::L3);
    let l4 = calculate_var(t, &saturn::L4);
    let l5 = calculate_var(t, &saturn::L5);

    let k0 = calculate_var(t, &saturn::K0);
    let k1 = calculate_var(t, &saturn::K1);
    let k2 = calculate_var(t, &saturn::K2);
    let k3 = calculate_var(t, &saturn::K3);
    let k4 = calculate_var(t, &saturn::K4);
    let k5 = calculate_var(t, &saturn::K5);

    let h0 = calculate_var(t, &saturn::H0);
    let h1 = calculate_var(t, &saturn::H1);
    let h2 = calculate_var(t, &saturn::H2);
    let h3 = calculate_var(t, &saturn::H3);
    let h4 = calculate_var(t, &saturn::H4);
    let h5 = calculate_var(t, &saturn::H5);

    let q0 = calculate_var(t, &saturn::Q0);
    let q1 = calculate_var(t, &saturn::Q1);
    let q2 = calculate_var(t, &saturn::Q2);
    let q3 = calculate_var(t, &saturn::Q3);
    let q4 = calculate_var(t, &saturn::Q4);

    let p0 = calculate_var(t, &saturn::P0);
    let p1 = calculate_var(t, &saturn::P1);
    let p2 = calculate_var(t, &saturn::P2);
    let p3 = calculate_var(t, &saturn::P3);

    let a = a0 + a1 * t + a2 * t * t + a3 * t.powi(3) + a4 * t.powi(4) + a5 * t.powi(5);
    let l = (l0 + l1 * t + l2 * t * t + l3 * t.powi(3) + l4 * t.powi(4) + l5 * t.powi(5))
        % (2_f64 * PI);
    let k = k0 + k1 * t + k2 * t * t + k3 * t.powi(3) + k4 * t.powi(4) + k5 * t.powi(5);
    let h = h0 + h1 * t + h2 * t * t + h3 * t.powi(3) + h4 * t.powi(4) + h5 * t.powi(5);
    let q = q0 + q1 * t + q2 * t * t + q3 * t.powi(3) + q4 * t.powi(4);
    let p = p0 + p1 * t + p2 * t * t + p3 * t.powi(3);

    VSOP87Elements {
        a,
        l: if l > 0_f64 { l } else { 2_f64 * PI + l },
        k,
        h,
        q,
        p,
    }
}

/// Calculates VSOP87 solution for Uranus.
///
/// This function calculates the VSOP87 solution (heliocentric ecliptic orbital elements for the
/// equinox J2000.0) for the planet Uranus. The parameter needed is the Julian Day (*JD*) for the
/// given date. It returns the `VSOP87Elements` of the VSOP87 solution.
///
/// # Example
///
/// Given a date in [*JD*](http://aa.usno.navy.mil/data/docs/JulianDate.php), we can get the
/// orbit of the planet Uranus. In this case, we calculate the orbit of Uranus in December 19th,
/// 1399.
///
/// ```
/// let vsop87_elts = vsop87::uranus(2232395.0);
///
/// assert!(vsop87_elts.a > 19.2497356422 && vsop87_elts.a < 19.2497356424);
/// assert!(vsop87_elts.l > 4.5777275752 && vsop87_elts.l < 4.5777275754);
/// assert!(vsop87_elts.k > -0.0466529112 && vsop87_elts.k < -0.0466529110);
/// assert!(vsop87_elts.h > 0.0051308956 && vsop87_elts.h < 0.0051308958);
/// assert!(vsop87_elts.q > 0.0019206656 && vsop87_elts.q < 0.0019206658);
/// assert!(vsop87_elts.p > 0.00655819 && vsop87_elts.p < 0.00655895);
/// ```
///
/// It can then be converted into keplerian elements:
///
/// ```
/// use vsop87::{KeplerianElements, VSOP87Elements};
///
/// # let vsop87_elts = vsop87::uranus(2232395.0);
/// #
/// let k_elements: KeplerianElements = vsop87_elts.into();
/// let convert_back = VSOP87Elements::from(k_elements);
/// ```
pub fn uranus(jde: f64) -> VSOP87Elements {
    let t = calculate_t(jde);

    let a0 = calculate_var(t, &uranus::A0);
    let a1 = calculate_var(t, &uranus::A1);
    let a2 = calculate_var(t, &uranus::A2);
    let a3 = calculate_var(t, &uranus::A3);
    let a4 = calculate_var(t, &uranus::A4);
    let a5 = calculate_var(t, &uranus::A5);

    let l0 = calculate_var(t, &uranus::L0);
    let l1 = calculate_var(t, &uranus::L1);
    let l2 = calculate_var(t, &uranus::L2);
    let l3 = calculate_var(t, &uranus::L3);
    let l4 = calculate_var(t, &uranus::L4);
    let l5 = calculate_var(t, &uranus::L5);

    let k0 = calculate_var(t, &uranus::K0);
    let k1 = calculate_var(t, &uranus::K1);
    let k2 = calculate_var(t, &uranus::K2);
    let k3 = calculate_var(t, &uranus::K3);
    let k4 = calculate_var(t, &uranus::K4);

    let h0 = calculate_var(t, &uranus::H0);
    let h1 = calculate_var(t, &uranus::H1);
    let h2 = calculate_var(t, &uranus::H2);
    let h3 = calculate_var(t, &uranus::H3);
    let h4 = calculate_var(t, &uranus::H4);

    let q0 = calculate_var(t, &uranus::Q0);
    let q1 = calculate_var(t, &uranus::Q1);
    let q2 = calculate_var(t, &uranus::Q2);
    let q3 = calculate_var(t, &uranus::Q3);

    let p0 = calculate_var(t, &uranus::P0);
    let p1 = calculate_var(t, &uranus::P1);
    let p2 = calculate_var(t, &uranus::P2);

    let a = a0 + a1 * t + a2 * t * t + a3 * t.powi(3) + a4 * t.powi(4) + a5 * t.powi(5);
    let l = (l0 + l1 * t + l2 * t * t + l3 * t.powi(3) + l4 * t.powi(4) + l5 * t.powi(5))
        % (2_f64 * PI);
    let k = k0 + k1 * t + k2 * t * t + k3 * t.powi(3) + k4 * t.powi(4);
    let h = h0 + h1 * t + h2 * t * t + h3 * t.powi(3) + h4 * t.powi(4);
    let q = q0 + q1 * t + q2 * t * t + q3 * t.powi(3);
    let p = p0 + p1 * t + p2 * t * t;

    VSOP87Elements {
        a,
        l: if l > 0_f64 { l } else { 2_f64 * PI + l },
        k,
        h,
        q,
        p,
    }
}

/// Calculates VSOP87 solution for Neptune.
///
/// This function calculates the VSOP87 solution (heliocentric ecliptic orbital elements for the
/// equinox J2000.0) for the planet Neptune. The parameter needed is the Julian Day (*JD*) for the
/// given date. It returns the `VSOP87Elements` of the VSOP87 solution.
///
/// # Example
///
/// Given a date in [*JD*](http://aa.usno.navy.mil/data/docs/JulianDate.php), we can get the
/// orbit of the planet Neptune. In this case, we calculate the orbit of Neptune in December 19th,
/// 1499.
///
/// ```
/// let vsop87_elts = vsop87::neptune(2268920.0);
///
/// assert!(vsop87_elts.a > 30.1963044187 && vsop87_elts.a < 30.1963044189);
/// assert!(vsop87_elts.l > 5.1088676118 && vsop87_elts.l < 5.1088676120);
/// assert!(vsop87_elts.k > 0.0091964091 && vsop87_elts.k < 0.0091964093);
/// assert!(vsop87_elts.h > 0.0031103619 && vsop87_elts.h < 0.0031103621);
/// assert!(vsop87_elts.q > -0.0102800265 && vsop87_elts.q < -0.0102800263);
/// assert!(vsop87_elts.p > 0.01148076 && vsop87_elts.p < 0.01148152);
/// ```
///
/// It can then be converted into keplerian elements:
///
/// ```
/// use vsop87::{KeplerianElements, VSOP87Elements};
///
/// # let vsop87_elts = vsop87::neptune(2268920.0);
/// #
/// let k_elements: KeplerianElements = vsop87_elts.into();
/// let convert_back = VSOP87Elements::from(k_elements);
/// ```
pub fn neptune(jde: f64) -> VSOP87Elements {
    let t = calculate_t(jde);

    let a0 = calculate_var(t, &neptune::A0);
    let a1 = calculate_var(t, &neptune::A1);
    let a2 = calculate_var(t, &neptune::A2);
    let a3 = calculate_var(t, &neptune::A3);
    let a4 = calculate_var(t, &neptune::A4);
    let a5 = calculate_var(t, &neptune::A5);

    let l0 = calculate_var(t, &neptune::L0);
    let l1 = calculate_var(t, &neptune::L1);
    let l2 = calculate_var(t, &neptune::L2);
    let l3 = calculate_var(t, &neptune::L3);
    let l4 = calculate_var(t, &neptune::L4);
    let l5 = calculate_var(t, &neptune::L5);

    let k0 = calculate_var(t, &neptune::K0);
    let k1 = calculate_var(t, &neptune::K1);
    let k2 = calculate_var(t, &neptune::K2);
    let k3 = calculate_var(t, &neptune::K3);
    let k4 = calculate_var(t, &neptune::K4);
    let k5 = calculate_var(t, &neptune::K5);

    let h0 = calculate_var(t, &neptune::H0);
    let h1 = calculate_var(t, &neptune::H1);
    let h2 = calculate_var(t, &neptune::H2);
    let h3 = calculate_var(t, &neptune::H3);
    let h4 = calculate_var(t, &neptune::H4);
    let h5 = calculate_var(t, &neptune::H5);

    let q0 = calculate_var(t, &neptune::Q0);
    let q1 = calculate_var(t, &neptune::Q1);
    let q2 = calculate_var(t, &neptune::Q2);
    let q3 = calculate_var(t, &neptune::Q3);

    let p0 = calculate_var(t, &neptune::P0);
    let p1 = calculate_var(t, &neptune::P1);
    let p2 = calculate_var(t, &neptune::P2);

    let a = a0 + a1 * t + a2 * t * t + a3 * t.powi(3) + a4 * t.powi(4) + a5 * t.powi(5);
    let l = (l0 + l1 * t + l2 * t * t + l3 * t.powi(3) + l4 * t.powi(4) + l5 * t.powi(5))
        % (2_f64 * PI);
    let k = k0 + k1 * t + k2 * t * t + k3 * t.powi(3) + k4 * t.powi(4) + k5 * t.powi(5);
    let h = h0 + h1 * t + h2 * t * t + h3 * t.powi(3) + h4 * t.powi(4) + h5 * t.powi(5);
    let q = q0 + q1 * t + q2 * t * t + q3 * t.powi(3);
    let p = p0 + p1 * t + p2 * t * t;

    VSOP87Elements {
        a,
        l: if l > 0_f64 { l } else { 2_f64 * PI + l },
        k,
        h,
        q,
        p,
    }
}<|MERGE_RESOLUTION|>--- conflicted
+++ resolved
@@ -76,39 +76,25 @@
 //! As you can see, these numbers perfectly match
 //! [those from NASA](http://solarsystem.nasa.gov/planets/mercury/facts).
 
-<<<<<<< HEAD
 #![forbid(
     missing_docs, warnings, anonymous_parameters, unused_extern_crates, unused_import_braces,
     missing_copy_implementations, trivial_casts, variant_size_differences,
     missing_debug_implementations, trivial_numeric_casts
 )]
-#![deny(unsafe_code, unused_qualifications)]
-#![warn(box_pointers, unused_results)]
-// Clippy
-=======
-#![forbid(missing_docs, warnings, anonymous_parameters, unused_extern_crates,
-          unused_import_braces, missing_copy_implementations, trivial_casts,
-          variant_size_differences, missing_debug_implementations, trivial_numeric_casts)]
 // Debug trait derivation will show an error if forbidden.
 #![deny(unused_qualifications, unsafe_code)]
->>>>>>> 15c8f7e9
 #![cfg_attr(feature = "cargo-clippy", deny(clippy))]
 #![cfg_attr(feature = "cargo-clippy", warn(clippy_pedantic))]
-<<<<<<< HEAD
 // FIXME: Maybe we should start writing proper variable names.
 #![cfg_attr(
     feature = "cargo-clippy", allow(many_single_char_names, unreadable_literal, excessive_precision)
 )]
 #![cfg_attr(all(test, feature = "no_std"), allow(unused_imports))]
 // Features
-#![feature(stdsimd)]
 #![cfg_attr(feature = "no_std", no_std)]
 #![cfg_attr(feature = "no_std", feature(core_float, core_intrinsics))]
-=======
 // All the "allow by default" lints
 #![warn(box_pointers, unused_results)]
-#![cfg_attr(feature = "unstable", feature(stdsimd, target_feature, cfg_target_feature))]
->>>>>>> 15c8f7e9
 
 pub mod vsop87a;
 pub mod vsop87b;
@@ -264,11 +250,7 @@
     }
 }
 
-<<<<<<< HEAD
 /// Calculates the time variable for VSOP87.
-=======
-/// Calculates the `t` value.
->>>>>>> 15c8f7e9
 #[inline]
 fn calculate_t(jde: f64) -> f64 {
     (jde - 2_451_545_f64) / 365_250_f64
@@ -276,7 +258,6 @@
 
 /// Calculates the given variable.
 #[inline]
-<<<<<<< HEAD
 #[allow(unsafe_code)]
 fn calculate_var(t: f64, var: &[(f64, f64, f64)]) -> f64 {
     if is_x86_feature_detected!("avx") {
@@ -294,11 +275,9 @@
 #[allow(unsafe_code)]
 unsafe fn calculate_var_avx(t: f64, var: &[(f64, f64, f64)]) -> f64 {
     #[cfg(feature = "no_std")]
-    use core::{f64,
-               simd::{f64x4, FromBits}};
+    use core::{f64, mem};
     #[cfg(not(feature = "no_std"))]
-    use std::{f64,
-              simd::{f64x4, FromBits}};
+    use std::{f64, mem};
 
     #[cfg(all(feature = "no_std", target_arch = "x86_64"))]
     use core::arch::x86_64::*;
@@ -311,123 +290,67 @@
     use std::arch::x86::*;
 
     /// Vectorizes the calculation of 4 terms at the same time.
-    fn vector_term(
+    unsafe fn vector_term(
         (a1, b1, c1): (f64, f64, f64),
         (a2, b2, c2): (f64, f64, f64),
         (a3, b3, c3): (f64, f64, f64),
         (a4, b4, c4): (f64, f64, f64),
         t: f64,
-    ) -> f64x4 {
-        let a = f64x4::new(a1, a2, a3, a4);
-        let b = f64x4::new(b1, b2, b3, b4);
-        let c = f64x4::new(c1, c2, c3, c4);
-        let t = f64x4::splat(t);
+    ) -> (f64, f64, f64, f64) {
+        let a = _mm256_set_pd(a1, a2, a3, a4);
+        let b = _mm256_set_pd(b1, b2, b3, b4);
+        let c = _mm256_set_pd(c1, c2, c3, c4);
+        let t = _mm256_set1_pd(t);
 
         // Safe because both values are created properly and checked.
-        let ct = unsafe { _mm256_mul_pd(__m256d::from_bits(c), __m256d::from_bits(t)) };
+        let ct = _mm256_mul_pd(c, t);
         // Safe because both values are created properly and checked.
-        let bct = unsafe { _mm256_add_pd(__m256d::from_bits(b), ct) };
-
-        let bct_std = f64x4::from_bits(bct);
-        // All safe because indexes are constant and < 4
-        let bct1 = unsafe { bct_std.extract_unchecked(0) }.cos();
-        let bct2 = unsafe { bct_std.extract_unchecked(1) }.cos();
-        let bct3 = unsafe { bct_std.extract_unchecked(2) }.cos();
-        let bct4 = unsafe { bct_std.extract_unchecked(3) }.cos();
-
-        let bct = f64x4::new(bct1, bct2, bct3, bct4);
+        let bct = _mm256_add_pd(b, ct);
+
+        // Safe because bct_unpacked is 4 f64 long.
+        let bct_unpacked: (f64, f64, f64, f64) = mem::transmute(bct);
+
+        // Safe because bct_unpacked is 4 f64 long, and x84/x86_64 is little endian.
+        let bct = _mm256_set_pd(
+            bct_unpacked.3.cos(),
+            bct_unpacked.2.cos(),
+            bct_unpacked.1.cos(),
+            bct_unpacked.0.cos(),
+        );
 
         // Safe because both values are created properly and checked.
-        let term = unsafe { _mm256_mul_pd(__m256d::from_bits(a), __m256d::from_bits(bct)) };
-        f64x4::from_bits(term)
+        let term = _mm256_mul_pd(a, bct);
+        let term_unpacked: (f64, f64, f64, f64) = mem::transmute(term);
+
+        term_unpacked
     }
 
     var.chunks(4)
-        .map(|vec| {
-            match vec {
-                &[(a1, b1, c1), (a2, b2, c2), (a3, b3, c3), (a4, b4, c4)] => {
-                    let term =
-                        vector_term((a1, b1, c1), (a2, b2, c2), (a3, b3, c3), (a4, b4, c4), t);
-
-                    // All safe because indexes are constant and < 4
-                    let term1 = term.extract_unchecked(0);
-                    let term2 = term.extract_unchecked(1);
-                    let term3 = term.extract_unchecked(2);
-                    let term4 = term.extract_unchecked(3);
-
-                    term1 + term2 + term3 + term4
-                }
-                &[(a1, b1, c1), (a2, b2, c2), (a3, b3, c3)] => {
-                    let term = vector_term(
-                        (a1, b1, c1),
-                        (a2, b2, c2),
-                        (a3, b3, c3),
-                        (f64::NAN, f64::NAN, f64::NAN),
-                        t,
-                    );
-
-                    // All safe because indexes are constant and < 4
-                    let term1 = term.extract_unchecked(0);
-                    let term2 = term.extract_unchecked(1);
-                    let term3 = term.extract_unchecked(2);
-
-                    term1 + term2 + term3
-                }
-                &[(a1, b1, c1), (a2, b2, c2)] => {
-                    a1 * (b1 + c1 * t).cos() + a2 * (b2 + c2 * t).cos()
-                }
-                &[(a, b, c)] => a * (b + c * t).cos(),
-                _ => unreachable!(),
+        .map(|vec| match vec {
+            &[(a1, b1, c1), (a2, b2, c2), (a3, b3, c3), (a4, b4, c4)] => {
+                // The result is little endian in x86/x86_64.
+                let (term4, term3, term2, term1) =
+                    vector_term((a1, b1, c1), (a2, b2, c2), (a3, b3, c3), (a4, b4, c4), t);
+
+                term1 + term2 + term3 + term4
             }
+            &[(a1, b1, c1), (a2, b2, c2), (a3, b3, c3)] => {
+                // The result is little endian in x86/x86_64.
+                let (_term4, term3, term2, term1) = vector_term(
+                    (a1, b1, c1),
+                    (a2, b2, c2),
+                    (a3, b3, c3),
+                    (f64::NAN, f64::NAN, f64::NAN),
+                    t,
+                );
+
+                term1 + term2 + term3
+            }
+            &[(a1, b1, c1), (a2, b2, c2)] => a1 * (b1 + c1 * t).cos() + a2 * (b2 + c2 * t).cos(),
+            &[(a, b, c)] => a * (b + c * t).cos(),
+            _ => unreachable!(),
         })
         .sum::<f64>()
-=======
-#[cfg(not(feature = "unstable"))]
-fn calculate_var(t: f64, var: &[(f64, f64, f64)]) -> f64 {
-    calculate_var_default(t, var)
-}
-
-/// Calculates the given variable.
-#[inline]
-#[cfg(feature = "unstable")]
-fn calculate_var(t: f64, var: &[(f64, f64, f64)]) -> f64 {
-    #[cfg(any(target_arch = "x86", target_arch = "x86_64"))]
-    #[allow(unsafe_code)]
-    {
-        if is_x86_feature_detected!("avx") {
-            unsafe { calculate_var_avx(t, var) }
-        } else {
-            calculate_var_default(t, var)
-        }
-    }
-
-    #[cfg(not(any(target_arch = "x86", target_arch = "x86_64")))]
-    {
-        calculate_var_default(t, var)
-    }
-}
-
-/// Default method to calculate the variable.
-#[inline]
-fn calculate_var_default(t: f64, var: &[(f64, f64, f64)]) -> f64 {
-    var.iter()
-        .fold(0_f64, |term, &(a, b, c)| term + a * (b + c * t).cos())
->>>>>>> 15c8f7e9
-}
-
-/// Calculate the given variable using AVX-2.
-#[cfg(all(feature = "unstable", any(target_arch = "x86", target_arch = "x86_64")))]
-#[cfg_attr(feature = "unstable", target_feature(enable = "avx"))]
-#[allow(unsafe_code)]
-unsafe fn calculate_var_avx(t: f64, var: &[(f64, f64, f64)]) -> f64 {
-    // #[cfg(target_arch = "x86")]
-    // use std::arch::x86::_mm256_add_epi64;
-    // #[cfg(target_arch = "x86_64")]
-    // use std::arch::x86_64::_mm256_add_epi64;
-    //
-    // _mm256_add_epi64();
-
-    calculate_var_default()
 }
 
 /// Elements used by the VSOP87 solution. Can be converted into keplerian elements.
