--- conflicted
+++ resolved
@@ -1,63 +1,81 @@
 //! VSOP87c benchmarks.
 
-<<<<<<< HEAD
-=======
 #[macro_use]
 extern crate criterion;
-extern crate vsop87;
->>>>>>> d6d83621
 extern crate rand;
 extern crate test;
 extern crate vsop87;
+extern crate vsop87;
 
-<<<<<<< HEAD
-use rand::{IsaacRng, Rng};
-use test::Bencher;
-=======
 use criterion::Criterion;
-use rand::{Rng, thread_rng};
->>>>>>> d6d83621
+use rand::{thread_rng, Rng};
 use vsop87::vsop87c;
 
 fn vsop87c_mercury(c: &mut Criterion) {
     let mut rng = thread_rng();
-    c.bench_function("VSOP87c Mercury", move |b| b.iter(|| vsop87c::mercury(rng.gen_range(990930.5, 3912521.5))));
+    c.bench_function("VSOP87c Mercury", move |b| {
+        b.iter(|| vsop87c::mercury(rng.gen_range(990930.5, 3912521.5)))
+    });
 }
 
 fn vsop87c_venus(c: &mut Criterion) {
     let mut rng = thread_rng();
-    c.bench_function("VSOP87c Venus", move |b| b.iter(|| vsop87c::venus(rng.gen_range(990930.5, 3912521.5))));
+    c.bench_function("VSOP87c Venus", move |b| {
+        b.iter(|| vsop87c::venus(rng.gen_range(990930.5, 3912521.5)))
+    });
 }
 
 fn vsop87c_earth(c: &mut Criterion) {
     let mut rng = thread_rng();
-    c.bench_function("VSOP87c Earth", move |b| b.iter(|| vsop87c::earth(rng.gen_range(990930.5, 3912521.5))));
+    c.bench_function("VSOP87c Earth", move |b| {
+        b.iter(|| vsop87c::earth(rng.gen_range(990930.5, 3912521.5)))
+    });
 }
 
 fn vsop87c_mars(c: &mut Criterion) {
     let mut rng = thread_rng();
-    c.bench_function("VSOP87c Mars", move |b| b.iter(|| vsop87c::mars(rng.gen_range(990930.5, 3912521.5))));
+    c.bench_function("VSOP87c Mars", move |b| {
+        b.iter(|| vsop87c::mars(rng.gen_range(990930.5, 3912521.5)))
+    });
 }
 
 fn vsop87c_jupiter(c: &mut Criterion) {
     let mut rng = thread_rng();
-    c.bench_function("VSOP87c Jupiter", move |b| b.iter(|| vsop87c::jupiter(rng.gen_range(990930.5, 3912521.5))));
+    c.bench_function("VSOP87c Jupiter", move |b| {
+        b.iter(|| vsop87c::jupiter(rng.gen_range(990930.5, 3912521.5)))
+    });
 }
 
 fn vsop87c_saturn(c: &mut Criterion) {
     let mut rng = thread_rng();
-    c.bench_function("VSOP87c Saturn", move |b| b.iter(|| vsop87c::saturn(rng.gen_range(990930.5, 3912521.5))));
+    c.bench_function("VSOP87c Saturn", move |b| {
+        b.iter(|| vsop87c::saturn(rng.gen_range(990930.5, 3912521.5)))
+    });
 }
 
 fn vsop87c_uranus(c: &mut Criterion) {
     let mut rng = thread_rng();
-    c.bench_function("VSOP87c Uranus", move |b| b.iter(|| vsop87c::uranus(rng.gen_range(990930.5, 3912521.5))));
+    c.bench_function("VSOP87c Uranus", move |b| {
+        b.iter(|| vsop87c::uranus(rng.gen_range(990930.5, 3912521.5)))
+    });
 }
 
 fn vsop87c_neptune(c: &mut Criterion) {
     let mut rng = thread_rng();
-    c.bench_function("VSOP87c Neptune", move |b| b.iter(|| vsop87c::venus(rng.gen_range(990930.5, 3912521.5))));
+    c.bench_function("VSOP87c Neptune", move |b| {
+        b.iter(|| vsop87c::venus(rng.gen_range(990930.5, 3912521.5)))
+    });
 }
 
-criterion_group!(vsop87c_benches, vsop87c_mercury, vsop87c_venus, vsop87c_earth, vsop87c_mars, vsop87c_jupiter, vsop87c_saturn, vsop87c_uranus, vsop87c_neptune);
+criterion_group!(
+    vsop87c_benches,
+    vsop87c_mercury,
+    vsop87c_venus,
+    vsop87c_earth,
+    vsop87c_mars,
+    vsop87c_jupiter,
+    vsop87c_saturn,
+    vsop87c_uranus,
+    vsop87c_neptune
+);
 criterion_main!(vsop87c_benches);