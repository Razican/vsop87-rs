--- conflicted
+++ resolved
@@ -30,9 +30,6 @@
 no_std = []
 
 [dev-dependencies]
-<<<<<<< HEAD
-rand = "0.5.1"
-=======
 rand = "0.5.2"
 criterion = "0.2.3"
 
@@ -54,5 +51,4 @@
 
 [[bench]]
 name = "vsop87d"
-harness = false
->>>>>>> d6d83621
+harness = false